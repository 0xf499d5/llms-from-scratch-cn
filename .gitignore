--- conflicted
+++ resolved
@@ -173,9 +173,5 @@
 #  be found at https://github.com/github/gitignore/blob/main/Global/JetBrains.gitignore
 #  and can be added to the global gitignore or merged into this file.  For a more nuclear
 #  option (not recommended) you can uncomment the following to ignore the entire idea folder.
-<<<<<<< HEAD
-#.idea/
 /Model_Architecture_Discussions/ChatGLM3/weights/
-=======
-.idea/
->>>>>>> 4d81949d
+.idea/